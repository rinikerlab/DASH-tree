--- conflicted
+++ resolved
@@ -33,13 +33,9 @@
         args: ["--line-length=120"]
 
 
-<<<<<<< HEAD
-  - repo: https://github.com/pycqa/flake8
-    rev: 3.8.4
-=======
+
   - repo: https://github.com/PyCQA/flake8
     rev: 6.0.0
->>>>>>> 94a47bef
     hooks:
       - id: flake8
         name: Checks pep8 style
