from typing import List, Optional, Sequence

import torch
from rdkit import Chem

from serenityff.charge.gnn.utils import CustomData, MolGraphConvFeaturizer
from serenityff.charge.utils import Molecule


def mols_from_sdf(
    sdf_file: str, removeHs: Optional[bool] = False
) -> Sequence[Molecule]:
    """
    Returns a Sequence of rdkit molecules read in from a .sdf file.

    Args:
        sdf_file (str): path to .sdf file.
        removeHs (Optional[bool], optional): Wheter to remove Hydrogens. Defaults to False.

    Returns:
        Sequence[Molecule]: rdkit mols.
    """
    return Chem.SDMolSupplier(sdf_file, removeHs=removeHs)


def get_graph_from_mol(
    mol: Molecule,
    index: int,
    sdf_property_name: Optional[str] = None,
    allowable_set: Optional[List[str]] = [
        "C",
        "N",
        "O",
        "F",
        "P",
        "S",
        "Cl",
        "Br",
        "I",
        "H",
    ],
    no_y: Optional[bool] = False,
) -> CustomData | None:
    """
    Creates an pytorch_geometric Graph from an rdkit molecule.
    The graph contains following features:
        > Node Features:
            > Atom Type (as specified in allowable set)
            > formal_charge
            > hybridization
            > H acceptor_donor
            > aromaticity
            > degree
        > Edge Features:
            > Bond type
            > is in ring
            > is conjugated
            > stereo
    Args:
        mol (Molecule): rdkit molecule
        sdf_property_name (Optional[str]): Name of the property in the sdf file to be used for training.
        allowable_set (Optional[List[str]], optional): List of atoms to be \
            included in the feature vector. Defaults to \
                [ "C", "N", "O", "F", "P", "S", "Cl", "Br", "I", "H", ].

    Returns:
        CustomData: pytorch geometric Data with .smiles as an extra attribute.
    """
    grapher = MolGraphConvFeaturizer(use_edges=True)
    graph = grapher._featurize(mol, allowable_set).to_pyg_graph()
    if not no_y:
        graph.y = torch.tensor(
            [float(x) for x in mol.GetProp("MBIScharge").split("|")],
            dtype=torch.float,
        )
    else:
<<<<<<< HEAD
        graph.y = torch.tensor(
            [0 for _ in mol.GetAtoms()],
            dtype=torch.float,
        )
=======
        assert (
            sdf_property_name is not None
        ), "'sdf_property_name' can only be None in case you selected 'no_y'. Please provide sdf_property_name."
        value = mol.GetProp(sdf_property_name)
        graph.y = torch.tensor(list(float(x) for x in value.split("|")), dtype=torch.float)
        try:
            assert not torch.isnan(graph.y).any(), f"y found in graph {str(graph)} for molecule with value {value}."
        except AssertionError as exc:
            print(exc)
            print("this molecule is skipped")
            return None
>>>>>>> 85a8b8cb
    # TODO: Check if batch is needed, otherwise this could lead to a problem if all batches are set to 0
    # Batch will be overwritten by the DataLoader class
    graph.batch = torch.tensor([0 for _ in mol.GetAtoms()], dtype=int)
    graph.molecule_charge = Chem.GetFormalCharge(mol)
    graph.smiles = Chem.MolToSmiles(mol, canonical=True)
    graph.sdf_idx = index
    return graph<|MERGE_RESOLUTION|>--- conflicted
+++ resolved
@@ -7,9 +7,7 @@
 from serenityff.charge.utils import Molecule
 
 
-def mols_from_sdf(
-    sdf_file: str, removeHs: Optional[bool] = False
-) -> Sequence[Molecule]:
+def mols_from_sdf(sdf_file: str, removeHs: Optional[bool] = False) -> Sequence[Molecule]:
     """
     Returns a Sequence of rdkit molecules read in from a .sdf file.
 
@@ -26,7 +24,7 @@
 def get_graph_from_mol(
     mol: Molecule,
     index: int,
-    sdf_property_name: Optional[str] = None,
+    sdf_property_name: Optional[str] = "MBIScharge",
     allowable_set: Optional[List[str]] = [
         "C",
         "N",
@@ -40,9 +38,11 @@
         "H",
     ],
     no_y: Optional[bool] = False,
-) -> CustomData | None:
+) -> Optional[CustomData]:
     """
     Creates an pytorch_geometric Graph from an rdkit molecule.
+
+    Returns None if the property is not found or contains NaN.
     The graph contains following features:
         > Node Features:
             > Atom Type (as specified in allowable set)
@@ -66,34 +66,31 @@
     Returns:
         CustomData: pytorch geometric Data with .smiles as an extra attribute.
     """
+
+    def get_mol_prop_as_torch_tensor(prop_name: Optional[str], mol: Molecule) -> torch.Tensor:
+        if prop_name is None:
+            raise ValueError("Property name can not be None when no_y == False.")
+        if not mol.HasProp(prop_name):
+            raise ValueError(f"Property {prop_name} not found in molecule.")
+        tensor = torch.tensor([float(x) for x in mol.GetProp(prop_name).split("|")], dtype=torch.float)
+        if torch.isnan(tensor).any():
+            raise TypeError(f"Nan found in {prop_name}.")
+        return tensor
+
     grapher = MolGraphConvFeaturizer(use_edges=True)
     graph = grapher._featurize(mol, allowable_set).to_pyg_graph()
-    if not no_y:
-        graph.y = torch.tensor(
-            [float(x) for x in mol.GetProp("MBIScharge").split("|")],
-            dtype=torch.float,
-        )
-    else:
-<<<<<<< HEAD
+    if no_y:
         graph.y = torch.tensor(
             [0 for _ in mol.GetAtoms()],
             dtype=torch.float,
         )
-=======
-        assert (
-            sdf_property_name is not None
-        ), "'sdf_property_name' can only be None in case you selected 'no_y'. Please provide sdf_property_name."
-        value = mol.GetProp(sdf_property_name)
-        graph.y = torch.tensor(list(float(x) for x in value.split("|")), dtype=torch.float)
+    else:
         try:
-            assert not torch.isnan(graph.y).any(), f"y found in graph {str(graph)} for molecule with value {value}."
-        except AssertionError as exc:
+            graph.y = get_mol_prop_as_torch_tensor(sdf_property_name, mol)
+        except TypeError as exc:
             print(exc)
-            print("this molecule is skipped")
             return None
->>>>>>> 85a8b8cb
-    # TODO: Check if batch is needed, otherwise this could lead to a problem if all batches are set to 0
-    # Batch will be overwritten by the DataLoader class
+
     graph.batch = torch.tensor([0 for _ in mol.GetAtoms()], dtype=int)
     graph.molecule_charge = Chem.GetFormalCharge(mol)
     graph.smiles = Chem.MolToSmiles(mol, canonical=True)
